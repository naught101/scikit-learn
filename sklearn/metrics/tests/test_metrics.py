import random
import numpy as np

from nose.tools import raises
from nose.tools import assert_true
from numpy.testing import assert_array_almost_equal
from numpy.testing import assert_array_equal, assert_raises
from numpy.testing import assert_equal, assert_almost_equal

from ... import datasets
from ... import svm
from ..metrics import auc
from ..metrics import classification_report
from ..metrics import confusion_matrix
from ..metrics import explained_variance_score
from ..metrics import r2_score
from ..metrics import f1_score
from ..metrics import matthews_corrcoef
from ..metrics import mean_square_error
from ..metrics import precision_recall_curve
from ..metrics import precision_recall_fscore_support
from ..metrics import precision_score
from ..metrics import recall_score
from ..metrics import roc_curve
from ..metrics import zero_one
from ..metrics import hinge_loss


def make_prediction(dataset=None, binary=False):
    """Make some classification predictions on a toy dataset using a SVC

    If binary is True restrict to a binary classification problem instead of a
    multiclass classification problem
    """

    if dataset is None:
        # import some data to play with
        dataset = datasets.load_iris()

    X = dataset.data
    y = dataset.target

    if binary:
        # restrict to a binary classification task
        X, y = X[y < 2], y[y < 2]

    n_samples, n_features = X.shape
    p = range(n_samples)

    random.seed(0)
    random.shuffle(p)
    X, y = X[p], y[p]
    half = int(n_samples / 2)

    # add noisy features to make the problem harder and avoid perfect results
    np.random.seed(0)
    X = np.c_[X, np.random.randn(n_samples, 200 * n_features)]

    # run classifier, get class probabilities and label predictions
    clf = svm.SVC(kernel='linear', probability=True)
    probas_pred = clf.fit(X[:half], y[:half]).predict_proba(X[half:])

    if binary:
        # only interested in probabilities of the positive case
        # XXX: do we really want a special API for the binary case?
        probas_pred = probas_pred[:, 1]

    y_pred = clf.predict(X[half:])
    y_true = y[half:]
    return y_true, y_pred, probas_pred


def test_roc_curve():
    """Test Area under Receiver Operating Characteristic (ROC) curve"""
    y_true, _, probas_pred = make_prediction(binary=True)

    fpr, tpr, thresholds = roc_curve(y_true, probas_pred)
    roc_auc = auc(fpr, tpr)
    assert_array_almost_equal(roc_auc, 0.80, decimal=2)


@raises(ValueError)
def test_roc_curve_multi():
    """roc_curve not applicable for multi-class problems"""
    y_true, _, probas_pred = make_prediction(binary=False)

    fpr, tpr, thresholds = roc_curve(y_true, probas_pred)


def test_roc_curve_confidence():
    """roc_curve for confidence scores"""
    y_true, _, probas_pred = make_prediction(binary=True)

    fpr, tpr, thresholds = roc_curve(y_true, probas_pred - 0.5)
    roc_auc = auc(fpr, tpr)
    assert_array_almost_equal(roc_auc, 0.80, decimal=2)


def test_roc_curve_hard():
    """roc_curve for hard decisions"""
    y_true, pred, probas_pred = make_prediction(binary=True)

    # always predict one
    trivial_pred = np.ones(y_true.shape)
    fpr, tpr, thresholds = roc_curve(y_true, trivial_pred)
    roc_auc = auc(fpr, tpr)
    assert_array_almost_equal(roc_auc, 0.50, decimal=2)

    # always predict zero
    trivial_pred = np.zeros(y_true.shape)
    fpr, tpr, thresholds = roc_curve(y_true, trivial_pred)
    roc_auc = auc(fpr, tpr)
    assert_array_almost_equal(roc_auc, 0.50, decimal=2)

    # hard decisions
    fpr, tpr, thresholds = roc_curve(y_true, pred)
    roc_auc = auc(fpr, tpr)
    assert_array_almost_equal(roc_auc, 0.74, decimal=2)


def test_auc():
    """Test Area Under Curve (AUC) computation"""
    x = [0, 1]
    y = [0, 1]
    assert_array_almost_equal(auc(x, y), 0.5)
    x = [1, 0]
    y = [0, 1]
    assert_array_almost_equal(auc(x, y), 0.5)
    x = [0, 1]
    y = [1, 1]
    assert_array_almost_equal(auc(x, y), 1)
    x = [0, 0.5, 1]
    y = [0, 0.5, 1]
    assert_array_almost_equal(auc(x, y), 0.5)


def test_precision_recall_f1_score_binary():
    """Test Precision Recall and F1 Score for binary classification task"""
    y_true, y_pred, _ = make_prediction(binary=True)

    # detailed measures for each class
    p, r, f, s = precision_recall_fscore_support(y_true, y_pred, average=None)
    assert_array_almost_equal(p, [0.73, 0.75], 2)
    assert_array_almost_equal(r, [0.76, 0.72], 2)
    assert_array_almost_equal(f, [0.75, 0.74], 2)
    assert_array_equal(s, [25, 25])

    # individual scoring function that can be used for grid search: in the
    # binary class case the score is the value of the measure for the positive
    # class (e.g. label == 1)
    ps = precision_score(y_true, y_pred)
    assert_array_almost_equal(ps, 0.75, 2)

    rs = recall_score(y_true, y_pred)
    assert_array_almost_equal(rs, 0.74, 2)

    fs = f1_score(y_true, y_pred)
    assert_array_almost_equal(fs, 0.74, 2)


def test_confusion_matrix_binary():
    """Test confusion matrix - binary classification case"""
    y_true, y_pred, _ = make_prediction(binary=True)

    cm = confusion_matrix(y_true, y_pred)
    assert_array_equal(cm, [[19, 6], [7, 18]])

    tp = cm[0, 0]
    tn = cm[1, 1]
    fp = cm[0, 1]
    fn = cm[1, 0]
    num = (tp * tn - fp * fn)
    den = np.sqrt((tp + fp) * (tp + fn) * (tn + fp) * (tn + fn))
    if den == 0.:
        true_mcc = 0
    else:
        true_mcc = num / den
    mcc = matthews_corrcoef(y_true, y_pred)
    assert_array_almost_equal(mcc, true_mcc, decimal=2)
    assert_array_almost_equal(mcc, 0.48, decimal=2)


def test_precision_recall_f1_score_multiclass():
    """Test Precision Recall and F1 Score for multiclass classification task"""
    y_true, y_pred, _ = make_prediction(binary=False)

    # compute scores with default labels introspection
    p, r, f, s = precision_recall_fscore_support(y_true, y_pred, average=None)
    assert_array_almost_equal(p, [0.82, 0.55, 0.47], 2)
    assert_array_almost_equal(r, [0.92, 0.17, 0.90], 2)
    assert_array_almost_equal(f, [0.87, 0.26, 0.62], 2)
    assert_array_equal(s, [25, 30, 20])

<<<<<<< HEAD
    # individual scoring function that can be used for grid search: in the
    # multiclass case the score is the wieghthed average of the individual
    # class values hence f1_score is not necessary between precision_score and
    # recall_score
    func = lambda: precision_recall_fscore_support(y_true, y_pred,
                                                   pos_label=1)
    assert_raises(ValueError, func)

    # averaging tests
    ps = precision_score(y_true, y_pred, pos_label=None, average='micro')
    assert_array_almost_equal(ps, 0.61, 2)

    rs = recall_score(y_true, y_pred, pos_label=None, average='micro')
    assert_array_almost_equal(rs, 0.61, 2)

    fs = f1_score(y_true, y_pred, pos_label=None, average='micro')
    assert_array_almost_equal(fs, 0.61, 2)

    ps = precision_score(y_true, y_pred, pos_label=None, average='macro')
    assert_array_almost_equal(ps, 0.62, 2)

    rs = recall_score(y_true, y_pred, pos_label=None, average='macro')
    assert_array_almost_equal(rs, 0.66, 2)

    fs = f1_score(y_true, y_pred, pos_label=None, average='macro')
    assert_array_almost_equal(fs, 0.58, 2)

    ps = precision_score(y_true, y_pred, pos_label=None, average='weighted')
    assert_array_almost_equal(ps, 0.62, 2)

    rs = recall_score(y_true, y_pred, pos_label=None, average='weighted')
    assert_array_almost_equal(rs, 0.61, 2)

    fs = f1_score(y_true, y_pred, pos_label=None, average='weighted')
=======
    # averaging tests
    ps = precision_score(y_true, y_pred, pos_label=1, average='micro')
    assert_array_almost_equal(ps, 0.61, 2)

    rs = recall_score(y_true, y_pred, average='micro')
    assert_array_almost_equal(rs, 0.61, 2)

    fs = f1_score(y_true, y_pred, average='micro')
    assert_array_almost_equal(fs, 0.61, 2)

    ps = precision_score(y_true, y_pred, average='macro')
    assert_array_almost_equal(ps, 0.62, 2)

    rs = recall_score(y_true, y_pred, average='macro')
    assert_array_almost_equal(rs, 0.66, 2)

    fs = f1_score(y_true, y_pred, average='macro')
    assert_array_almost_equal(fs, 0.58, 2)

    ps = precision_score(y_true, y_pred, average='weighted')
    assert_array_almost_equal(ps, 0.62, 2)

    rs = recall_score(y_true, y_pred, average='weighted')
    assert_array_almost_equal(rs, 0.61, 2)

    fs = f1_score(y_true, y_pred, average='weighted')
>>>>>>> f62398b8
    assert_array_almost_equal(fs, 0.55, 2)

    # same prediction but with and explicit label ordering
    p, r, f, s = precision_recall_fscore_support(
        y_true, y_pred, labels=[0, 2, 1], average=None)
    assert_array_almost_equal(p, [0.82, 0.47, 0.55], 2)
    assert_array_almost_equal(r, [0.92, 0.90, 0.17], 2)
    assert_array_almost_equal(f, [0.87, 0.62, 0.26], 2)
    assert_array_equal(s, [25, 20, 30])


def test_zero_precision_recall():
    """Check that pathological cases do not bring NaNs"""

    try:
        old_error_settings = np.seterr(all='raise')

        y_true = np.array([0, 1, 2, 0, 1, 2])
        y_pred = np.array([2, 0, 1, 1, 2, 0])

<<<<<<< HEAD
        assert_almost_equal(precision_score(y_true, y_pred, pos_label=None,
                                            average='weighted'), 0.0, 2)
        assert_almost_equal(recall_score(y_true, y_pred, pos_label=None,
                                         average='weighted'), 0.0, 2)
        assert_almost_equal(f1_score(y_true, y_pred, pos_label=None,
                                     average='weighted'), 0.0, 2)
=======
        assert_almost_equal(precision_score(y_true, y_pred, average='weighted'),
                            0.0, 2)
        assert_almost_equal(recall_score(y_true, y_pred, average='weighted'),
                            0.0, 2)
        assert_almost_equal(f1_score(y_true, y_pred, average='weighted'),
                            0.0, 2)
>>>>>>> f62398b8

    finally:
        np.seterr(**old_error_settings)


def test_confusion_matrix_multiclass():
    """Test confusion matrix - multi-class case"""
    y_true, y_pred, _ = make_prediction(binary=False)

    # compute confusion matrix with default labels introspection
    cm = confusion_matrix(y_true, y_pred)
    assert_array_equal(cm, [[23, 2,  0],
                            [5,  5, 20],
                            [0,  2, 18]])

    # compute confusion matrix with explicit label ordering
    cm = confusion_matrix(y_true, y_pred, labels=[0, 2, 1])
    assert_array_equal(cm, [[23, 0,  2],
                            [0, 18,  2],
                            [5, 20,  5]])


def test_classification_report():
    """Test performance report"""
    iris = datasets.load_iris()
    y_true, y_pred, _ = make_prediction(dataset=iris, binary=False)

    # print classification report with class names
    expected_report = """\
             precision    recall  f1-score   support

     setosa       0.82      0.92      0.87        25
 versicolor       0.56      0.17      0.26        30
  virginica       0.47      0.90      0.62        20

avg / total       0.62      0.61      0.56        75
"""
    report = classification_report(
        y_true, y_pred, labels=range(len(iris.target_names)),
        target_names=iris.target_names)
    assert_equal(report, expected_report)

    # print classification report with label detection
    expected_report = """\
             precision    recall  f1-score   support

          0       0.82      0.92      0.87        25
          1       0.56      0.17      0.26        30
          2       0.47      0.90      0.62        20

avg / total       0.62      0.61      0.56        75
"""
    report = classification_report(y_true, y_pred)
    assert_equal(report, expected_report)


def _test_precision_recall_curve():
    """Test Precision-Recall and aread under PR curve"""
    y_true, _, probas_pred = make_prediction(binary=True)

    p, r, thresholds = precision_recall_curve(y_true, probas_pred)
    precision_recall_auc = auc(r, p)
    assert_array_almost_equal(precision_recall_auc, 0.82, 2)


def test_losses():
    """Test loss functions"""
    y_true, y_pred, _ = make_prediction(binary=True)

    assert_equal(zero_one(y_true, y_pred), 13)
    assert_almost_equal(mean_square_error(y_true, y_pred), 12.999, 2)
    assert_almost_equal(mean_square_error(y_true, y_true), 0.00, 2)

    assert_almost_equal(explained_variance_score(y_true, y_pred), -0.04, 2)
    assert_almost_equal(explained_variance_score(y_true, y_true), 1.00, 2)

    assert_almost_equal(r2_score(y_true, y_pred), -0.04, 2)
    assert_almost_equal(r2_score(y_true, y_true), 1.00, 2)


def test_losses_at_limits():
    # test limit cases
    assert_almost_equal(mean_square_error([0.], [0.]), 0.00, 2)
    assert_almost_equal(explained_variance_score([0.], [0.]), 1.00, 2)
    assert_almost_equal(r2_score([0.], [0.]), 1.00, 2)


def test_symmetry():
    """Test the symmetry of score and loss functions"""
    y_true, y_pred, _ = make_prediction(binary=True)

    # symmetric
    assert_equal(zero_one(y_true, y_pred),
                 zero_one(y_pred, y_true))
    assert_almost_equal(mean_square_error(y_true, y_pred),
                        mean_square_error(y_pred, y_true))
    # not symmetric
    assert_true(explained_variance_score(y_true, y_pred) != \
            explained_variance_score(y_pred, y_true))
    assert_true(r2_score(y_true, y_pred) != \
            r2_score(y_pred, y_true))
    # FIXME: precision and recall aren't symmetric either


def test_hinge_loss_binary():
    y_true = np.array([-1, 1, 1, -1])
    pred_decision = np.array([-8.5, 0.5, 1.5, -0.3])
    assert_equal(1.2 / 4, hinge_loss(y_true, pred_decision))

    y_true = np.array([0, 2, 2, 0])
    pred_decision = np.array([-8.5, 0.5, 1.5, -0.3])
    assert_equal(1.2 / 4,
                 hinge_loss(y_true, pred_decision, pos_label=2, neg_label=0))<|MERGE_RESOLUTION|>--- conflicted
+++ resolved
@@ -152,7 +152,7 @@
     assert_array_almost_equal(ps, 0.75, 2)
 
     rs = recall_score(y_true, y_pred)
-    assert_array_almost_equal(rs, 0.74, 2)
+    assert_array_almost_equal(rs, 0.72, 2)
 
     fs = f1_score(y_true, y_pred)
     assert_array_almost_equal(fs, 0.74, 2)
@@ -191,42 +191,6 @@
     assert_array_almost_equal(f, [0.87, 0.26, 0.62], 2)
     assert_array_equal(s, [25, 30, 20])
 
-<<<<<<< HEAD
-    # individual scoring function that can be used for grid search: in the
-    # multiclass case the score is the wieghthed average of the individual
-    # class values hence f1_score is not necessary between precision_score and
-    # recall_score
-    func = lambda: precision_recall_fscore_support(y_true, y_pred,
-                                                   pos_label=1)
-    assert_raises(ValueError, func)
-
-    # averaging tests
-    ps = precision_score(y_true, y_pred, pos_label=None, average='micro')
-    assert_array_almost_equal(ps, 0.61, 2)
-
-    rs = recall_score(y_true, y_pred, pos_label=None, average='micro')
-    assert_array_almost_equal(rs, 0.61, 2)
-
-    fs = f1_score(y_true, y_pred, pos_label=None, average='micro')
-    assert_array_almost_equal(fs, 0.61, 2)
-
-    ps = precision_score(y_true, y_pred, pos_label=None, average='macro')
-    assert_array_almost_equal(ps, 0.62, 2)
-
-    rs = recall_score(y_true, y_pred, pos_label=None, average='macro')
-    assert_array_almost_equal(rs, 0.66, 2)
-
-    fs = f1_score(y_true, y_pred, pos_label=None, average='macro')
-    assert_array_almost_equal(fs, 0.58, 2)
-
-    ps = precision_score(y_true, y_pred, pos_label=None, average='weighted')
-    assert_array_almost_equal(ps, 0.62, 2)
-
-    rs = recall_score(y_true, y_pred, pos_label=None, average='weighted')
-    assert_array_almost_equal(rs, 0.61, 2)
-
-    fs = f1_score(y_true, y_pred, pos_label=None, average='weighted')
-=======
     # averaging tests
     ps = precision_score(y_true, y_pred, pos_label=1, average='micro')
     assert_array_almost_equal(ps, 0.61, 2)
@@ -253,7 +217,6 @@
     assert_array_almost_equal(rs, 0.61, 2)
 
     fs = f1_score(y_true, y_pred, average='weighted')
->>>>>>> f62398b8
     assert_array_almost_equal(fs, 0.55, 2)
 
     # same prediction but with and explicit label ordering
@@ -274,21 +237,12 @@
         y_true = np.array([0, 1, 2, 0, 1, 2])
         y_pred = np.array([2, 0, 1, 1, 2, 0])
 
-<<<<<<< HEAD
-        assert_almost_equal(precision_score(y_true, y_pred, pos_label=None,
-                                            average='weighted'), 0.0, 2)
-        assert_almost_equal(recall_score(y_true, y_pred, pos_label=None,
-                                         average='weighted'), 0.0, 2)
-        assert_almost_equal(f1_score(y_true, y_pred, pos_label=None,
-                                     average='weighted'), 0.0, 2)
-=======
         assert_almost_equal(precision_score(y_true, y_pred, average='weighted'),
                             0.0, 2)
         assert_almost_equal(recall_score(y_true, y_pred, average='weighted'),
                             0.0, 2)
         assert_almost_equal(f1_score(y_true, y_pred, average='weighted'),
                             0.0, 2)
->>>>>>> f62398b8
 
     finally:
         np.seterr(**old_error_settings)
